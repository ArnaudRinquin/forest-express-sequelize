--- conflicted
+++ resolved
@@ -17,14 +17,6 @@
   };
 
   this.formatCondition = async (condition) => {
-<<<<<<< HEAD
-    const formattedField = this.formatField(condition.field);
-
-    if (this.operatorDateParser.isDateOperator(condition.operator)) {
-      return {
-        [formattedField]: this.operatorDateParser
-          .getDateFilter(condition.operator, condition.value),
-=======
     const isTextField = this.isTextField(condition.field);
     if (this.isSmartField(modelSchema, condition.field)) {
       const fieldFound = modelSchema.fields.find((field) => field.field === condition.field);
@@ -40,12 +32,14 @@
       return formattedCondition;
     }
 
-    const formatedField = this.formatField(condition.field);
+    const formattedField = this.formatField(condition.field);
 
     if (this.operatorDateParser.isDateOperator(condition.operator)) {
       return {
-        [formatedField]: this.operatorDateParser.getDateFilter(condition.operator, condition.value),
->>>>>>> 263a0734
+        [formattedField]: this.operatorDateParser.getDateFilter(
+          condition.operator,
+          condition.value,
+        ),
       };
     }
 
