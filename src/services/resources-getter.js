--- conflicted
+++ resolved
@@ -7,11 +7,7 @@
 import SearchBuilder from './search-builder';
 import LiveQueryChecker from './live-query-checker';
 import { ErrorHTTP422 } from './errors';
-<<<<<<< HEAD
-import Orm from '../utils/orm';
-=======
 import FiltersParser from './filters-parser';
->>>>>>> 4e5917c5
 
 function ResourcesGetter(model, options, params) {
   const schema = Schemas.schemas[model.name];
@@ -55,32 +51,7 @@
   let hasSmartFieldSearch = false;
 
   function handleFilterParams() {
-<<<<<<< HEAD
-    const where = {};
-    const conditions = [];
-
-    _.each(params.filter, (values, key) => {
-      if (key.indexOf(':') !== -1) {
-        const [associationName, fieldName] = key.split(':');
-        const columnName = Orm.getColumnNameForReferenceField(schema, associationName, fieldName);
-        key = `$${associationName}.${columnName}$`;
-      }
-      values.split(',').forEach((value) => {
-        const condition = {};
-        condition[key] = new OperatorValueParser(options)
-          .perform(model, key, value, params.timezone);
-        conditions.push(condition);
-      });
-    });
-
-    if (params.filterType) {
-      where[OPERATORS[params.filterType.toUpperCase()]] = conditions;
-    }
-
-    return where;
-=======
     return filterParser.perform(params.filters);
->>>>>>> 4e5917c5
   }
 
   function getWhere() {
