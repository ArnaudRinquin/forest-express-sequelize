import _ from 'lodash';
import { Schemas } from 'forest-express';
import { getReferenceField } from '../utils/query';
import Orm from '../utils/orm';
import Database from '../utils/database';

function QueryBuilder(model, opts, params) {
  const schema = Schemas.schemas[model.name];

  function hasPagination() {
    return params.page && params.page.number;
  }

  this.getSkip = () => {
    if (hasPagination()) {
      return (Number.parseInt(params.page.number, 10) - 1) * this.getLimit();
    }
    return 0;
  };

  this.getLimit = () => {
    if (hasPagination()) {
      return Number.parseInt(params.page.size, 10) || 10;
    }
    return 10;
  };

  this.getIncludes = (modelForIncludes, fieldNamesRequested) => {
    const includes = [];
    _.values(modelForIncludes.associations).forEach((association) => {
      if (!fieldNamesRequested ||
        (fieldNamesRequested.indexOf(association.as) !== -1)) {
        if (['HasOne', 'BelongsTo'].indexOf(association.associationType) > -1) {
          includes.push({
            model: association.target.unscoped(),
            as: association.associationAccessor,
          });
        }
      }
    });

    return includes;
  };

  this.getOrder = (aliasName, aliasSchema) => {
    if (params.sort) {
      let order = 'ASC';

      if (params.sort[0] === '-') {
        params.sort = params.sort.substring(1);
        order = 'DESC';
      }

      // NOTICE: Sequelize version previous to 4.4.2 generate a bad MSSQL query
      //         if users sort the collection on the primary key, so we prevent
      //         that.
      const idField = _.keys(model.primaryKeys)[0];
      if (Database.isMSSQL(opts) && _.includes([idField, `-${idField}`], params.sort)) {
        const sequelizeVersion = opts.sequelize.version;
        if (sequelizeVersion !== '4.4.2-forest') {
          return null;
        }
      }

      if (params.sort.indexOf('.') !== -1) {
        // NOTICE: Sort on the belongsTo displayed field
        const [associationName, fieldName] = params.sort.split('.');
<<<<<<< HEAD
        const columnName = Orm.getColumnNameForReferenceField(
          aliasSchema || schema,
          associationName,
          fieldName,
        );
        return [[opts.sequelize.col(`${associationName}.${columnName}`), order]];
=======
        const column = getReferenceField(
          Schemas.schemas,
          (aliasSchema || schema),
          associationName,
          fieldName,
        );
        return [[opts.sequelize.col(column), order]];
>>>>>>> 4e5917c5
      } else if (aliasName) {
        return [[opts.sequelize.col(`${aliasName}.${Orm.getColumnName(aliasSchema, params.sort)}`), order]];
      }
      return [[params.sort, order]];
    }

    return null;
  };
}

module.exports = QueryBuilder;<|MERGE_RESOLUTION|>--- conflicted
+++ resolved
@@ -65,14 +65,6 @@
       if (params.sort.indexOf('.') !== -1) {
         // NOTICE: Sort on the belongsTo displayed field
         const [associationName, fieldName] = params.sort.split('.');
-<<<<<<< HEAD
-        const columnName = Orm.getColumnNameForReferenceField(
-          aliasSchema || schema,
-          associationName,
-          fieldName,
-        );
-        return [[opts.sequelize.col(`${associationName}.${columnName}`), order]];
-=======
         const column = getReferenceField(
           Schemas.schemas,
           (aliasSchema || schema),
@@ -80,7 +72,6 @@
           fieldName,
         );
         return [[opts.sequelize.col(column), order]];
->>>>>>> 4e5917c5
       } else if (aliasName) {
         return [[opts.sequelize.col(`${aliasName}.${Orm.getColumnName(aliasSchema, params.sort)}`), order]];
       }
