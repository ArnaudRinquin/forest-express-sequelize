--- conflicted
+++ resolved
@@ -3,10 +3,6 @@
 import moment from 'moment';
 import { Schemas } from 'forest-express';
 import Orm, { isVersionLessThan4 } from '../utils/orm';
-<<<<<<< HEAD
-=======
-import BaseStatGetter from './base-stat-getter';
->>>>>>> 9a27b7b7
 import { isMSSQL } from '../utils/database';
 import FiltersParser from './filters-parser';
 
@@ -52,17 +48,10 @@
   }
 
   function getAggregateField() {
-<<<<<<< HEAD
-    // NOTICE: As MySQL cannot support COUNT(table_name.*) syntax, fieldName
-    //         cannot be '*'.
-    const fieldName = params.aggregate_field || schema.primaryKeys[0] ||
-      schema.fields[0].field;
-=======
     // NOTICE: As MySQL cannot support COUNT(table_name.*) syntax, fieldName cannot be '*'.
     const fieldName = params.aggregate_field
       || schema.primaryKeys[0]
       || schema.fields[0].field;
->>>>>>> 9a27b7b7
     return `${schema.name}.${Orm.getColumnName(schema, fieldName)}`;
   }
 
