# Change Log

## [Unreleased]

<<<<<<< HEAD
## RELEASE 2.16.10 - 2019-01-21
=======
## RELEASE 2.17.0 - 2019-01-21
>>>>>>> 9dc0b53b
### Added
- Technical - Add babel.
- Configuration - Developers can define a blacklist or whitelist of models they want to see in their admin panel (using `includedModels` or `excludedModels` options).

## RELEASE 2.16.9 - 2018-11-08
### Changed
- Smart Fields - Display a warning to show Smart Fields declared without a field attribute.

### Fixed
- Smart Fields - Smart Fields declared without a field attribute are not sent in the Apimap anymore.

## RELEASE 2.16.8 - 2018-11-08
### Fixed
- Validations - Fix bad "is longer than" validation definition in the Apimap for `len` validation if the minimal value is 0 (for instance, `len: [0, 255]`).

## RELEASE 2.16.7 - 2018-10-30
### Fixed
- API - Prevent Apimaps from having duplicate fields, segments and actions, if the developer call the init function multiple times.

## RELEASE 2.16.6 - 2018-10-26
### Changed
- Technical - Light changes in associations code for readability.

### Fixed
- Associations - Fix error on related data search if no record is found. [Regression introduced in 2.16.2]

## RELEASE 2.16.5 - 2018-10-26
### Fixed
- Associations - Fix limit and offset of the query getting has many associations.

## RELEASE 2.16.4 - 2018-10-22
### Fixed
- Live Query Segments - Live Query segments work if the related collection primary key is not named "id" and select return "id".
- Default Values - UUID fields with a dynamic default value won't be pre-filled with "[object Object]" in forms anymore.

## RELEASE 2.16.3 - 2018-10-12
### Fixed
- Live Query Segments - Live Query segments work if the related collection primary key is not named "id".
- Server start - Fix a crash if developers add a Smart Action to a generated integration collection that does not have existing one by default.

## RELEASE 2.16.2 - 2018-10-01
### Fixed
- List Related Records - Fix count of related records when relation is ManyToMany with an alias.

### Changed
- List Related Records - Improve the speed of the search query.
- List Related Records - Improve the speed of counting records.

## RELEASE 2.16.1 - 2018-09-24
### Changed
- Authentication - Improve the log message when 2FA secret key is not set.

### Fixed
- Authentication - Fix an empty user id attribute in the JWT tokens.

## RELEASE 2.16.0 - 2018-09-08
### Added
- Integrations - Developers can add Smart Actions to Integration Collections.

## RELEASE 2.15.6 - 2018-09-05
### Fixed
- Search - Fix searches that contains special characters.

## RELEASE 2.15.5 - 2018-09-04
### Fixed
- Search - Fix searches that start with the "+" character.

## RELEASE 2.15.4 - 2018-08-29
### Fixed
- Technical - Add the missing "babel-runtime" dependency.

## RELEASE 2.15.3 - 2018-08-29
### Fixed
- Search - Fix potential bad results while searching on collections having Smart Fields custom searches.

## RELEASE 2.15.2 - 2018-08-29
### Fixed
- Search - Fix the extended search results if the collection does not contain displayed associations.

## RELEASE 2.15.1 - 2018-08-29
### Fixed
- Search - Fix the extended search results if the collection does not contain searchable fields.

## RELEASE 2.15.0 - 2018-08-28
### Added
- Authentication - Add two factor authentication using time-based one-time password.

### Changed
- Records Deletion - The deletion of a record which has already been deleted does not display an error anymore.

## RELEASE 2.14.1 - 2018-08-06
### Fixed
- Smart Actions - Fix Smart Actions Forms fields positions on Smart Collections.

## RELEASE 2.14.0 - 2018-07-18
### Changed
- Performance - Improve the speed of listing the records by executing their count into another request.

### Fixed
- Records List - Fix the list display of "native" collections that don't have any primary keys or a column named "id".

## RELEASE 2.13.1 - 2018-07-11
### Fixed
- Mixpanel Integration - Only retrieve events that are less than 60 days old to be compliant with the Mixpanel's API.

## RELEASE 2.13.0 - 2018-07-10
### Changed
- Mixpanel Integration - Change the integration to display the last 100 Mixpanel events of a "user" record.
- Mixpanel Integration - Remove the Mixpanel integration pre-defined segments.

## RELEASE 2.12.8 - 2018-06-29
### Fixed
- Charts - Fix leaderboard charts on models having several belongsTo targeting the same model.
- Smart Fields - Always pass a Sequelize instance as the first parameter of the Smart Field value getter functions.

## RELEASE 2.12.7 - 2018-06-27
### Changed
- Associations - Deactivate the records validations on hasMany association to prevent unexpected validation error (see https://github.com/sequelize/sequelize/issues/9559).

## RELEASE 2.12.6 - 2018-06-27
### Changed
- Intercom Integration - Display the Intercom error in the server logs if the conversations list retrieval fails.

### Fixed
- Intercom Integration - Users can now access to the Intercom Details page.
- Intercom Integration - Fix the integration routes for projects using the "expressParentApp" configuration.

## RELEASE 2.12.5 - 2018-06-27
### Fixed
- Records Update - Allow model hooks to change fields values while updating a belongsTo or hasOne association.

## RELEASE 2.12.4 - 2018-06-22
### Fixed
- Related Data - Fix the related data retrieval if the foreignKey has been specified. [regression introduced in 2.11.3]

## RELEASE 2.12.3 - 2018-06-21
### Fixed
- Permissions - Fix automated permission for projects having multiple teams.

## RELEASE 2.12.2 - 2018-06-18
### Fixed
- Records Creation - Prevent associations defined while creating a new record from overwriting associations created by hooks. [regression introduced in 2.1.1]
- Records List - Fix a regression on records ordering due to Lodash dependency upgrade. [Regression introduced in 2.8.5]

## RELEASE 2.12.1 - 2018-06-17
### Fixed
- DateOnly Fields - Fix potential bad values for projects using Sequelize 4+.
- Pie Charts - Fix potential bad "dateonly" values for projects using Sequelize 4+.

## RELEASE 2.12.0 - 2018-06-14
### Added
- Charts - Users can create "Leaderboard" charts.
- Charts - Users can create "Objective" charts.
- Technical - Add a new apimap property "relationship".

## RELEASE 2.11.3 - 2018-06-14
### Changed
- Performance - Make the related data count retrieval much more efficient if the result contains thousands of records.

## RELEASE 2.11.2 - 2018-06-07
### Fixed
- IP Whitelist - Fix broken ip range of form 'x.x.x.x - x.x.x.x'.

## RELEASE 2.11.1 - 2018-06-04
### Changed
- Validation - On create or update, Record validation errors will now return a 422 status code (instead of 500).

### Fixed
- Technical - Cleanup the dependencies.

## RELEASE 2.11.0 - 2018-06-01
### Added
- Segments - Users can create segments with SQL queries.

## RELEASE 2.10.0 - 2018-05-31
### Added
- Permissions - Add a permission mechanism to protect the data accordingly to the UI configuration.

### Fixed
- Smart Actions - Fix form values prefill on Smart Actions having a custom endpoint.

## RELEASE 2.9.0 - 2018-05-25
### Added
- Search - Display highlighted matches on table view when searching.

### Fixed
- Search - Fix the search on Enum fields.
- Search - Return empty result instead of the whole list of records if no field can be searched on the collection.

## RELEASE 2.8.7 - 2018-05-18
### Fixed
- Search - Fix potential broken search on collections that have been customized before the liana.init call.

## RELEASE 2.8.6 - 2018-05-11
### Fixed
- Related Data - Fix a regression on related data access due to Lodash dependency upgrade. [Regression introduced in 2.8.5]

## RELEASE 2.8.5 - 2018-05-11
### Fixed
- Security - Upgrade the Lodash dependency for security reasons (https://nodesecurity.io/advisories/577).
- Stripe Integration - Improve global error handling if the stripe id is missing or incorrect in the database

## RELEASE 2.8.4 - 2018-04-30
### Fixed
- Collections - Allow search fields customization before liana initialization.

## RELEASE 2.8.3 - 2018-04-25
### Fixed
- Default Values - Fix the prefilled value in creation/update forms on DateOnly fields having Sequelize.NOW default value.

## RELEASE 2.8.2 - 2018-04-25
### Fixed
- Premium Security - Handle mutli instances ip whitelist refresh.

## RELEASE 2.8.1 - 2018-04-17
### Changed
- Technical - Update yarn.lock.

## RELEASE 2.8.0 - 2018-04-17
### Added
- Premium Security - Add IP Whitelist feature.

## RELEASE 2.7.1 - 2018-04-12
### Fixed
- Smart Relationships - Make the Smart BelongsTo work when it references a Smart Collection record.

## RELEASE 2.7.0 - 2018-03-30
### Added
- Related Data - Delete records directly from a hasMany listing.

## RELEASE 2.6.1 - 2018-03-30
### Fixed
- Integration - Prevent client console error on Close.io leads failed retrieval.

## RELEASE 2.6.0 - 2018-03-29
### Added
- Smart Actions - "Single" type Smart Action forms can now be prefilled with contextual values.

## RELEASE 2.5.9 - 2018-03-27
### Fixed
- Authentication - Fix the missing email/name/teams information set in the token for user using Google SSO.
- Default Values - Fix the prefilled value in creation/update forms on Date fields having Sequelize.NOW default value.
- Default Values - Make the record creation possible if some fields of the model have a default value function.

## RELEASE 2.5.8 - 2018-03-26
### Changed
- Collections - Allow collection customization before liana initialization.

### Fixed
- Live Query - Replace all occurences of the special character '?' in the Live Query mode.

## RELEASE 2.5.7 - 2018-03-21
### Fixed
- Smart Fields - Boolean Smart Fields that return a "false" value are now properly sent though the API.

## RELEASE 2.5.6 - 2018-03-13
### Changed
- Security - Fix low impact vulnerabilities.

### Fixed
- Technical - Use local packages for npm scripts.
- Smart Elements - Fix error swallowing on start.

## RELEASE 2.5.5 - 2018-03-12
### Added
- Smart Actions - Developers can define Smart Actions that can send their request to a different endpoint than the current environment endpoint.

## RELEASE 2.5.4 - 2018-03-08
### Fixed
- Close.io Integration - Send a "No Content" (204) status code if not customer lead has been found instead of an "Internal Server Error" (500).

## RELEASE 2.5.3 - 2018-03-07
### Changed
- Smart Fields - Display a warning if an error occurs during Smart Field value computations.

## RELEASE 2.5.2 - 2018-03-06
### Fixed
- Filters - Fix the "is not" operator behaviour on Boolean fields.

## RELEASE 2.5.1 - 2018-03-05
### Fixed
- Live Query - Fix charts generation for values equal to 0 or null.

## RELEASE 2.5.0 - 2018-03-01
### Added
- Smart Actions - Users can define Smart Actions only available in a record detail.

## RELEASE 2.4.4 - 2018-02-28
### Changed
- Apimap - Catch potential failure during the apimap sorting.

### Fixed
- Smart Actions - Display the Smart Actions form fields in the declaration order. [Regression introduced in 2.4.0]

## RELEASE 2.4.3 - 2018-02-21
### Added
- Filters - Add a new "is after X hours ago" operator to filter on date fields.

## RELEASE 2.4.2 - 2018-02-09
### Fixed
- Search - Prevent potential extended search errors if the collection has belongsTo associations to collections having Smart Fields.

## RELEASE 2.4.1 - 2018-02-08
### Fixed
- Live Queries - Prevent the execution of obvious "write" queries.
- Live Queries - Prevent the execution of multiple queries.

## RELEASE 2.4.0 - 2018-02-07
### Changed
- Apimap - Prevent random sorting collections and useless updates.

### Fixed
- Search - Prevent the records search to crash if no fields parameter is sent by the client.

## RELEASE 2.3.1 - 2018-02-02
### Fixed
- Charts - Fix the missing variation value for Value Charts computed with a specific period filter. [regression introduced in 2.2.3]

## RELEASE 2.3.0 - 2018-02-02
### Changed
- Smart Fields - Compute only the necessary Smart Fields values for list views and CSV exports.

## RELEASE 2.2.6 - 2018-02-01
### Fixed
- Smart Fields - Fix concurrency between Smart Fields setters and enable multiple setters to work properly on a record update.

## RELEASE 2.2.5 - 2018-02-01
### Fixed
- Security - Fix the usage of new Sequelize Operators in list views for a reinforced security.

## RELEASE 2.2.4 - 2018-02-01
### Fixed
- CORS - Re-authorize forestadmin.com in the CORS configuration. [regression introduced in 2.0.4]

## RELEASE 2.2.3 - 2018-01-30
### Fixed
- Security - Fix the usage of new Sequelize Operators in list views for a reinforced security.

## RELEASE 2.2.2 - 2018-01-30
### Fixed
- Security - Fix the condition to use new Sequelize Operators for a reinforced security.

## RELEASE 2.2.1 - 2018-01-29
### Changed
- Security - Support new Sequelize Operators for a reinforced security.

## RELEASE 2.2.0 - 2018-01-26
### Added
- Charts - Users can create charts using raw database queries with the Live Query option.

## RELEASE 2.1.1 - 2018-01-23
### Fixed
- Creation - Fix broken "hasOne" associations defined while creating a new record.

## RELEASE 2.1.0 - 2018-01-11
### Added
- Authentication - Users can connect to their project using Google Single Sign-On.

## RELEASE 2.0.4 - 2017-12-27
### Changed
- Performance - Reduce drastically the number of CORS preflight requests send by the API clients.

### Fixed
- Authentication - Developers whom want to extend the Admin API can now use the authentication for the overridden routes.

## RELEASE 2.0.3 - 2017-12-22
### Added
- Smart BelongsTo - Developers can now implement Smart BelongsTo values updates.
- Smart Fields - Add a "isFilterable" option to let them appear in the filters selection.

### Fixed
- Smart Fields - Prevent Smart Fields promise values injection errors on related data retrieval.
- Security - Remove a vulnerability by upgrading Moment.js library.

## RELEASE 2.0.2 - 2017-12-12
### Added
- TypeScript Support - Forest can now load TypeScript modules.

### Fixed
- Smart Fields - Prevent Smart Fields values injection errors on related data retrieval.

## RELEASE 2.0.1 - 2017-12-06
### Fixed
- Summary View - Fix potential Summary View freeze on records having "Point" type fields (if some related data are displayed).

## RELEASE 2.0.0 - 2017-11-30
### Changed
- Collections Names - Collection names are now based on the model name.

## RELEASE 1.5.6 - 2017-11-27
### Added
 - Stripe Integration - Allow users to display Stripe records in the Details view.

## RELEASE 1.5.5 - 2017-11-20
### Changed
- Apimap - Do not send fields with an unknown type in the Apimap anymore. 🛡

### Fixed
- Database Info - Send the database dialect in the Apimap metadata.
- Charts - Fix some bad Line charts aggregation due to Daylight Saving Time.

## RELEASE 1.5.4 - 2017-11-13
### Fixed
- Validations - Allow an array with one value to define minimum value length validation.

## RELEASE 1.5.3 - 2017-11-08
### Fixed
- Custom Domains - Make the feature usable natively with the CORS_ORIGINS variable.

## RELEASE 1.5.2 - 2017-11-06
### Changed
- Security - Remove all detected vulnerabilities upgrading some dependencies (nsp check --output summary).
- Performance - Improve MSSQL search performances (MSSQL Search is case insensitive).

## RELEASE 1.5.1 - 2017-10-30
### Changed
- Smart Fields - Do the Smart Fields values injection in the Serializer to simplify Smart Relationships implementation.

### Fixed
- Search - Fix a regression on UUID fields search. 🛡
- Search - An extended search on a belongsTo associated model with an UUID value will not crash anymore. 🛡
- HasMany Dissociation - Catch SQL constraints errors on record dissociation.

## RELEASE 1.5.0 - 2017-10-26
### Added
- Types Support - Support Point field type.

### Changed
- Smart Relationships - Add a warning if a Smart Collection does not define the "idField" attribute necessary for Smart Relationships.
- Smart Fields - Prevent the Smart Fields computation errors to generate a crash and handle it letting the value empty.

## RELEASE 1.4.8 - 2017-10-20
### Fixed
- Line Charts - Fix Line Charts potential crash on Postgresql databases.
- Search - Fix the regression of the searchFields option.

## RELEASE 1.4.7 - 2017-10-18
### Fixed
- Charts - Fix one-relationship filters for projects with collections names different than the filter field name send in the request.

## RELEASE 1.4.6 - 2017-10-11
### Changed
- Sessions - Display a clean error message if the renderingId and envSecret are missing or inconsistent.

### Fixed
- Initialisation - Prevent bad "import" syntax error detections on initialisation.

## RELEASE 1.4.5 - 2017-10-06
### Fixed
- Stripe - Fix the 'mapping' collection name on Express/Mongoose.
- Integrations - Ensure all the models are loading before integrations setup.

## RELEASE 1.4.4 - 2017-10-04
### Fixed
- Initialisation - Do not try to require file that don't have the js extension.

## RELEASE 1.4.3 - 2017-10-03
### Fixed
- Intercom - Make the conversation details accessible.

## RELEASE 1.4.2 - 2017-10-02
### Fixed
- Initialisation - Prevent bad ES2017 syntax error detections on initialisation.

## RELEASE 1.4.1 - 2017-10-02
### Fixed
- Initialization - Fix the init phase when sequelize option is not present.

### Changed
- Intercom Integration - Prefer Intercom accessToken configuration to old fashioned appId/apiKey.
- Intercom Integration - Remove support for old configuration parameter use "userCollection" (use mapping instead).

## RELEASE 1.4.0 - 2017-09-20
### Added
- Line Charts - Support SQLite dialect for groupBy fields.
- Smart Fields - Add a parameter to specify if the sorting is allowed on this field.

### Fixed
- Resource Retrieval - Fix the record retrieval for a record having no belongsTo/hasOne for projects using Sequelize 4.8.x.
- Charts - Fix broken charts if they contain relationship filters on model fields that have a different column name.
- Initialization - Ignore directories while loading models.

## RELEASE 1.3.6 - 2017-09-10
### Changed
- Initialization - Display an explicit error log if a model cannot be loaded properly.

### Fixed
- Pie Charts - Prevent a potential crash on models having a column named "key".

## RELEASE 1.3.5 - 2017-09-08
### Fixed
- Composite Primary Keys - prevent crash with null values.

## RELEASE 1.3.4 - 2017-09-07
### Fixed
- Export - Fix datetime formatting regression introduced by liana version 1.3.0.

## RELEASE 1.3.3 - 2017-08-31
### Fixed
- HasMany Display - Fix HasMany association display for models having a composite primary key.
- Export CSV - Fix HasMany association export for models having a composite primary key.
- Search - Fix a potential search regression due to multi database support (1.3.0).
- Charts Line - Fix the MySQL detection regression.

## RELEASE 1.3.2 - 2017-08-30
### Added
- Integrations - Add the Layer integration.

## RELEASE 1.3.1 - 2017-08-30
### Added
- Resources Route - Allow users to call a ResourcesRoute from their app.

### Fixed
- Apimap - Fix collections schema for collections having snakecase foreign keys.

## RELEASE 1.3.0 - 2017-08-29
### Added
- Onboarding - Display an error message if the envSecret option is missing.
- Databases Connections - Support multiple databases connections.

### Fixed
- Code Inspection - Fix Forest customization code inspection to be recursive through directories.
- Exports - Escape special characters for the string fields.
- Integrations - Display models "mapping" errors if any.

## RELEASE 1.2.1 - 2017-08-23
### Fixed
- Exports - Fix bad initial implementation for exports authentication.

## RELEASE 1.2.0 - 2017-08-21
### Added
- Exports - Forest can now handle large data exports.

### Fixed
- Record Creations - Prevent issue on record creations for models with UUID primary key default value.

## RELEASE 1.1.17 - 2017-08-09
### Added
- Integrations - Add a first version of Layer integration.

## RELEASE 1.1.16 - 2017-08-08
### Added
- Validations - Start the support of forms validations (with 9 first validations).
- Fields - Send the defaultValue for creation forms.
- Search - Split "simple" and "deep" search features with a new param.

## RELEASE 1.1.15 - 2017-07-31
### Fixed
- Sorting - Fix the sorting issue on the primary keys for MSSQL projects (bad fix on the previous version).

## RELEASE 1.1.14 - 2017-07-31
### Fixed
- Sorting - Fix the sorting issue on the primary keys for MSSQL projects.

## RELEASE 1.1.13 - 2017-07-12
### Fixed
- Records Update - Prevent a crash on record updates for records that have no attributes.

## RELEASE 1.1.12 - 2017-07-11
### Added
- Search - Users can search on the hasMany associated data of a specific record.
- Technical - Setup the continuous integrations configuration for Travis CI.

### Fixed
- Filters - Boolean filter condition with a null value will not crash anymore.

## RELEASE 1.1.11 - 2017-07-05
### Added
- Search - Developers can configure in which fields the search will be executed.

### Changed
- Search - Remove some useless conditions to improve performance (id = 0).

## RELEASE 1.1.10 - 2017-07-05
### Added
- Filters - Add the before x hours operator.

### Changed
- Technical - Support Sequelize 4.2.0.

### Fixed
- Record Deletions - Handle the record deletion on models having a composite primary key.
- Liana Version & Orm Version - Prevent server crash on bad format version.
- Apimaps - Prevent foreign key field creation for belongsTo associations having a constraints set to false.

## RELEASE 1.1.9 - 2017-06-28
### Fixed
- Resources Getter - Support MSSQL records list retrieval without order in the query.

## RELEASE 1.1.8 - 2017-06-23
### Added
- Apimap - Send database type and orm version in apimap.

### Fixed
- Pie Charts - Support MSSQL dialect for "Manual" Pie charts.
- Line Charts - Support MSSQL dialect for "Manual" Line charts.

## RELEASE 1.1.7 - 2017-06-13
### Changed
- Error Messages - Display the stack trace on unexpected errors.

### Fixed
- Error Messages - Display an explicit warning if Forest servers are in maintenance.

## RELEASE 1.1.6 - 2017-06-07
### Fixed
- Records Serialization - Fix the object types case (kebab case) to prevent potential JSON api adapter errors on client side.
- Charts - Fix a regression on Count Charts for MySQL apps since liana version 1.1.3.

## RELEASE 1.1.5 - 2017-06-01
### Fixed
- HasMany Smart Fields - Fix routes conflicts between hasMany Smart Fields and other associations.

## RELEASE 1.1.4 - 2017-05-30
### Added
- Smart Collections - Add a new isSearchable property to display the search bar for Smart Collections.
- Filters - Add the not contains operator.

## RELEASE 1.1.3 - 2017-05-24
### Added
- Composite Keys - Support composite primary keys.
- Types Support - Support BIGINT field type.

### Fixed
- HasMany ListViews - Fix the display of hasMany records for a model having a primaryKey that is not an "id" column and that has the related column hidden in the hasMany list view.
- HasMany ListViews - Smart Fields computed with other record attributes are now properly displayed even if the related record attributes have their columns hidden in the list view.
- Smart Fields - Serialize Smart Fields values for hasMany associations.

## RELEASE 1.1.2 - 2017-05-11
### Added
- Customization Errors - Do not send the apimap when users create Forest customization with syntax errors in code.
- Customization Errors - Add errors in the console when users create Forest customization with syntax errors in code.

### Fixed
- Smart Fields - Serialize Smart Fields values for belongsTo association.
- HasOne Associations - Users can now update records with hasOne associations.
- List Views - Smart Fields computed with other record attributes are now properly displayed even if the related record attributes have their columns hidden in the list view.
- Smart Fields - A Smart Field used as a reference field is now displayed properly in the search results of a belongsTo field.

## RELEASE 1.1.1 - 2017-05-04
### Added
- Smart Fields - Add an explicit error message if the search on a Smart Field generates an error.

### Fixed
- Smart Fields - A search on a collection having Smart Fields with search method implemented will respond properly (bypassing failing Smart Fields search if any).

## RELEASE 1.1.0 - 2017-04-27
### Added
- Smart Fields - Developers can now define Smart Fields setters.

### Changed
- Smart Fields - Replace the Smart Fields value method by get.

## RELEASE 1.0.12 - 2017-04-21
### Fixed
- Filters ToDate - Fix the end of period filtering for "toDate" date operator types.
- Smart Fields - Smart fields are sent in the detail view request.
- Time-based chart - Ensure the groupBy is always valid.

## RELEASE 1.0.11 - 2017-04-14
### Added
- Setup Guide - Add integration field to the collections to distinguish Smart Collections and Collections from integrations.

### Fixed
- Search - Fix the search on UUID type columns that are not a primary key.

## RELEASE 1.0.10 - 2017-04-06
### Added
- Version Warning - Display a warning message if the liana version used is too old.
- Types Support - Support Dateonly field type.

## RELEASE 1.0.9 - 2017-03-30
### Added
- Smart Actions - Users don't have to select records to use a smart action through the global option.

## RELEASE 1.0.8 - 2017-03-23
### Fixed
- Sorting - Fix records retrieval with a sort on an association field.

## RELEASE 1.0.7 - 2017-03-23
### Fixed
- Record Getter - Prevent issues on models that have overriden the "toJSON" method.

## RELEASE 1.0.6 - 2017-03-16
### Added
- Search - Primary key string fields are now searchable.

### Fixed
- Pie Charts - Fix Pie Charts having a groupBy on a belongsTo/hasOne relationship.
- Record Getter - Prevent an unexpected error if the record does not exist.

## RELEASE 1.0.5 - 2017-03-14
### Added
- Types Support - Support CITEXT field type.

## RELEASE 1.0.4 - 2017-03-10
### Added
- Configuration - Display an error message if the Smart Action "fields" option is not an Array.

## RELEASE 1.0.3 - 2017-03-10
### Changed
- Models - The sequelize db option is now optional.

## RELEASE 1.0.2 - 2017-02-24
### Fixed
- Filters - Fix filters regression on belongsTo associations (due to Boolean support for MySQL).

## RELEASE 1.0.1 - 2017-02-10
### Fixed
- Filters - Fix filters on boolean fields using MySQL databases.
- Record Creation - Fix the record creation with many-to-many associations.

## RELEASE 1.0.0 - 2016-02-06
### Added
- Smart Actions - Support file download.

## RELEASE 0.5.5 - 2016-01-24
### Added
- Types Support - Support JSON field type (and behaves exactly like JSONB).

## RELEASE 0.5.4 - 2016-01-04
### Fixed
- Smart segment - Smart segment are now correctly updated.

## RELEASE 0.5.3 - 2016-12-14
### Fixed
- Line Chart - Fix ambiguous groupBy field for MySQL databases.

## RELEASE 0.5.2 - 2016-12-13
### Fixed
- Relationships - Fix the retrieval of a record when a scope is applied on a relationship.

## RELEASE 0.5.1 - 2016-12-12
### Fixed
- Line Charts - Fix a regression displaying some bad values in specific line charts.

## RELEASE 0.5.0 - 2016-12-12
### Added
- Segments - Smart Segments can be created to define specific records subsets.

### Changed
- Package - Add contributors, keywords, homepage...
- Package - Remove all unused packages.
- Dependencies - Freeze the dependencies versions to reduce packages versions changes between projects/environments.
- Configuration - Rename secret values to envSecret and authSecret.
- Installation - envSecret and authSecret are now defined in environment variables and, thus, in all non-development environments, need to be set manually.

### Fixed
- Search - Fix search requests on associated collections having different fields names from database columns names.

## RELEASE 0.4.5 - 2016-12-05
### Added
- Date Filters - Date filters operators are now based on the client timezone.

### Changed
- Packages - Remove useless node-uuid package.

### Fixed
- Pie Charts - Fix potential ambiguous groupBy field name.
- Search - Fix broken search on collections with associations using UUID primary keys.

## RELEASE 0.4.4 - 2016-11-25
### Added
- Chart Filters - Support chart filters on belongsTo associations.
- Pie Charts - Support group by on belongsTo associations.
- Deserialization - Expose the Deserialization module to the API.
- Schemas - Expose the Schemas module to the API.
- Errors Tracking - Catch errors on app launch / apimap generation / liana session creation.

### Fixed
- Resource Creation - Fix the creation of records having NOT NULL association constraints in the database.

## RELEASE 0.4.3 - 2016-11-17
### Fixed
- Custom Actions - Fix missing actions for Smart Collections.

## RELEASE 0.4.2 - 2016-11-16
### Fixed
- Has Many Getter - Fix the missing data for belongsTo fields while retrieving «has many» associated records.

## RELEASE 0.4.1 - 2016-11-11
### Added
- Field Type - Support Time field type.
- Models - Support resources/charts queries on models having a defaultScope configuration.
- Model - Support model "field" option to specify a database column name.
- Search - Fix global search specific to model sequelize definition.

### Fixed
- Records Index - Fix the duplicate records displayed on the front if the ids are hidden in the list.

## RELEASE 0.3.7 - 2016-11-06
### Changed
- BelongsTo - Better support belongsTo relationships (as, foreign keys, etc.).

### Fixed
- BelongsTo - Fix belongsTo retrieval if the model and association names are different (ex: Capitalized model names).

## RELEASE 0.3.6 - 2016-11-04
### Added
- Schema - Support UUID field type.

### Changed
- Performance - Request only displayed fields in the records list.

### Fixed
- Search - Fix the search on collections with uuid column as a primaryKey.

## RELEASE 0.3.5 - 2016-10-28
### Changed
- Filters - Add the new date filters protocol.

## RELEASE 0.3.4 - 2016-10-14
### Fixed
- Line Charts - Fix the line charts display if no records are found.
- Value Chart - Fix previous period count regression due to filterType introduction.

### Added
- Smart field - Enable search on smart fields.

## RELEASE 0.3.3 - 2016-10-11
### Added
- ES5 - Secure the ES5 compatibility with a git hook.

### Fixed
- BelongsTo - Fix the belongsTo associations on record creation.
- ES5 - Fix ES5 compatibility.

## RELEASE 0.3.2 - 2016-09-30
### Fixed
- HasMany - Fix the hasMany fetch when an integration is set

## RELEASE 0.3.1 - 2016-09-30
### Fixed
- Filter - Support multiple filters on the same field.

## RELEASE 0.3.0 - 2016-09-30
### Added
- Filters - Users want the OR filter operator with their conditions (restricted to simple conditions).

### Fixed
- Record Update - Fix the potential dissociations on record update.

## RELEASE 0.2.39 - 2016-09-29
### Fixed
- Pagination - Fix the hasMany number of records.

## RELEASE 0.2.38 - 2016-09-29
### Fixed
- Close.io - Fix the search regression.

## RELEASE 0.2.37 - 2016-09-28
### Added
- Integration - Add the Close.io integration

## RELEASE 0.2.36 - 2016-09-26
### Added
- Filters - Users want to have "From now" and "Today" operators.

### Fixed
- Search - Fix the search when an association field comes from an integration.<|MERGE_RESOLUTION|>--- conflicted
+++ resolved
@@ -2,11 +2,7 @@
 
 ## [Unreleased]
 
-<<<<<<< HEAD
-## RELEASE 2.16.10 - 2019-01-21
-=======
 ## RELEASE 2.17.0 - 2019-01-21
->>>>>>> 9dc0b53b
 ### Added
 - Technical - Add babel.
 - Configuration - Developers can define a blacklist or whitelist of models they want to see in their admin panel (using `includedModels` or `excludedModels` options).
