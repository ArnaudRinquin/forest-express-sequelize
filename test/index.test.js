--- conflicted
+++ resolved
@@ -1,20 +1,9 @@
 const forestExpressSequelize = require('../src/index');
 
-<<<<<<< HEAD
-[sequelizePostgres, sequelizeMySQLMin, sequelizeMySQLMax].forEach((connectionManager) => {
-  function initializeSequelize() {
-    const sequelize = connectionManager.createConnection();
-    const models = {};
-    const sequelizeOptions = {
-      Sequelize,
-      connections: { sequelize },
-    };
-=======
 describe('index', () => {
   describe('exported Interface', () => {
     it('should export a collection function', () => {
       expect.assertions(2);
->>>>>>> 541c52a2
 
       expect(forestExpressSequelize.collection).toBeDefined();
       expect(forestExpressSequelize.collection).toBeInstanceOf(Function);
@@ -53,872 +42,8 @@
       expect(forestExpressSequelize.Schemas).toBeDefined();
       expect(forestExpressSequelize.Schemas).toBeInstanceOf(Object);
 
-<<<<<<< HEAD
-          it('should return the total records count', async () => {
-            expect.assertions(1);
-            const { models, sequelizeOptions } = initializeSequelize();
-            const params = _.clone(paramsBaseCount);
-            params.filters = JSON.stringify({
-              field: 'emailValid',
-              operator: 'equal',
-              value: null,
-            });
-            try {
-              const count = await new ResourcesGetter(models.user, sequelizeOptions, params)
-                .count();
-              expect(count).toStrictEqual(2);
-            } finally {
-              connectionManager.closeConnection();
-            }
-          });
-        });
-
-        describe('with a "is true" condition on a boolean field', () => {
-          it('should generate a valid SQL query', async () => {
-            expect.assertions(1);
-            const { models, sequelizeOptions } = initializeSequelize();
-            const params = _.clone(paramsBaseList);
-            params.filters = JSON.stringify({
-              field: 'emailValid',
-              operator: 'equal',
-              value: true,
-            });
-            try {
-              const result = await new ResourcesGetter(models.user, sequelizeOptions, params)
-                .perform();
-              expect(result[0]).toHaveLength(1);
-            } finally {
-              connectionManager.closeConnection();
-            }
-          });
-
-          it('should return records count', async () => {
-            expect.assertions(1);
-            const { models, sequelizeOptions } = initializeSequelize();
-            const params = _.clone(paramsBaseCount);
-            params.filters = JSON.stringify({
-              field: 'emailValid',
-              operator: 'equal',
-              value: true,
-            });
-            try {
-              const count = await new ResourcesGetter(models.user, sequelizeOptions, params)
-                .count();
-              expect(count).toStrictEqual(1);
-            } finally {
-              connectionManager.closeConnection();
-            }
-          });
-        });
-
-        describe('with a "is false" condition on a boolean field', () => {
-          it('should generate a valid SQL query', async () => {
-            expect.assertions(1);
-            const { models, sequelizeOptions } = initializeSequelize();
-            const params = _.clone(paramsBaseList);
-            params.filters = JSON.stringify({
-              field: 'emailValid',
-              operator: 'equal',
-              value: false,
-            });
-            try {
-              const result = await new ResourcesGetter(models.user, sequelizeOptions, params)
-                .perform();
-              expect(result[0]).toHaveLength(1);
-            } finally {
-              connectionManager.closeConnection();
-            }
-          });
-
-          it('should return the total records count', async () => {
-            expect.assertions(1);
-            const { models, sequelizeOptions } = initializeSequelize();
-            const params = _.clone(paramsBaseCount);
-            params.filters = JSON.stringify({
-              field: 'emailValid',
-              operator: 'equal',
-              value: false,
-            });
-            try {
-              const count = await new ResourcesGetter(models.user, sequelizeOptions, params)
-                .count();
-              expect(count).toStrictEqual(1);
-            } finally {
-              connectionManager.closeConnection();
-            }
-          });
-        });
-
-        describe('with a "is not null" condition on a boolean field', () => {
-          it('should generate a valid SQL query', async () => {
-            expect.assertions(1);
-            const { models, sequelizeOptions } = initializeSequelize();
-            const params = _.clone(paramsBaseList);
-            params.filters = JSON.stringify({
-              field: 'emailValid',
-              operator: 'not_equal',
-              value: null,
-            });
-            try {
-              const result = await new ResourcesGetter(models.user, sequelizeOptions, params)
-                .perform();
-              expect(result[0]).toHaveLength(2);
-            } finally {
-              connectionManager.closeConnection();
-            }
-          });
-
-          it('should return the total records count', async () => {
-            expect.assertions(1);
-            const { models, sequelizeOptions } = initializeSequelize();
-            const params = _.clone(paramsBaseCount);
-            params.filters = JSON.stringify({
-              field: 'emailValid',
-              operator: 'not_equal',
-              value: null,
-            });
-            try {
-              const count = await new ResourcesGetter(models.user, sequelizeOptions, params)
-                .count();
-              expect(count).toStrictEqual(2);
-            } finally {
-              connectionManager.closeConnection();
-            }
-          });
-        });
-
-        describe('with a "is not true" condition on a boolean field', () => {
-          it('should generate a valid SQL query', async () => {
-            expect.assertions(1);
-            const { models, sequelizeOptions } = initializeSequelize();
-            const params = _.clone(paramsBaseList);
-            params.filters = JSON.stringify({
-              field: 'emailValid',
-              operator: 'not',
-              value: true,
-            });
-            try {
-              const result = await new ResourcesGetter(models.user, sequelizeOptions, params)
-                .perform();
-              expect(result[0]).toHaveLength(3);
-            } finally {
-              connectionManager.closeConnection();
-            }
-          });
-
-          it('should return the total records count', async () => {
-            expect.assertions(1);
-            const { models, sequelizeOptions } = initializeSequelize();
-            const params = _.clone(paramsBaseCount);
-            params.filters = JSON.stringify({
-              field: 'emailValid',
-              operator: 'not',
-              value: true,
-            });
-            try {
-              const count = await new ResourcesGetter(models.user, sequelizeOptions, params)
-                .count();
-              expect(count).toStrictEqual(3);
-            } finally {
-              connectionManager.closeConnection();
-            }
-          });
-        });
-
-        describe('with a "is not" condition on a string field', () => {
-          it('should generate a valid SQL query', async () => {
-            expect.assertions(1);
-            const { models, sequelizeOptions } = initializeSequelize();
-            const params = _.clone(paramsBaseList);
-            params.filters = JSON.stringify({
-              field: 'email',
-              operator: 'not_equal',
-              value: 'richard@piedpiper.com',
-            });
-            try {
-              const result = await new ResourcesGetter(models.user, sequelizeOptions, params)
-                .perform();
-              expect(result[0]).toHaveLength(3);
-            } finally {
-              connectionManager.closeConnection();
-            }
-          });
-
-          it('should return the total records count', async () => {
-            expect.assertions(1);
-            const { models, sequelizeOptions } = initializeSequelize();
-            const params = _.clone(paramsBaseCount);
-            params.filters = JSON.stringify({
-              field: 'email',
-              operator: 'not_equal',
-              value: 'richard@piedpiper.com',
-            });
-            try {
-              const count = await new ResourcesGetter(models.user, sequelizeOptions, params)
-                .count();
-              expect(count).toStrictEqual(3);
-            } finally {
-              connectionManager.closeConnection();
-            }
-          });
-        });
-
-        describe('with a "is not false" condition on a boolean field', () => {
-          it('should generate a valid SQL query', async () => {
-            expect.assertions(1);
-            const { models, sequelizeOptions } = initializeSequelize();
-            const params = _.clone(paramsBaseList);
-            params.filters = JSON.stringify({
-              field: 'emailValid',
-              operator: 'not',
-              value: false,
-            });
-            try {
-              const result = await new ResourcesGetter(models.user, sequelizeOptions, params)
-                .perform();
-              expect(result[0]).toHaveLength(3);
-            } finally {
-              connectionManager.closeConnection();
-            }
-          });
-
-          it('should return the total records count', async () => {
-            expect.assertions(1);
-            const { models, sequelizeOptions } = initializeSequelize();
-            const params = _.clone(paramsBaseCount);
-            params.filters = JSON.stringify({
-              field: 'emailValid',
-              operator: 'not',
-              value: false,
-            });
-            try {
-              const count = await new ResourcesGetter(models.user, sequelizeOptions, params)
-                .count();
-              expect(count).toStrictEqual(3);
-            } finally {
-              connectionManager.closeConnection();
-            }
-          });
-        });
-
-        describe('with a "contains" condition on a string field', () => {
-          it('should generate a valid SQL query for list', async () => {
-            expect.assertions(1);
-            const { models, sequelizeOptions } = initializeSequelize();
-            const params = _.clone(paramsBaseList);
-            params.filters = JSON.stringify({
-              field: 'firstName',
-              operator: 'contains',
-              value: 'Richa',
-            });
-            try {
-              const result = await new ResourcesGetter(models.user, sequelizeOptions, params)
-                .perform();
-              expect(result[0]).toHaveLength(1);
-            } finally {
-              connectionManager.closeConnection();
-            }
-          });
-
-          it('should generate a valid SQL query for count', async () => {
-            expect.assertions(1);
-            const { models, sequelizeOptions } = initializeSequelize();
-            const params = _.clone(paramsBaseCount);
-            params.filters = JSON.stringify({
-              field: 'firstName',
-              operator: 'contains',
-              value: 'Richa',
-            });
-            try {
-              const count = await new ResourcesGetter(models.user, sequelizeOptions, params)
-                .count();
-              expect(count).toStrictEqual(1);
-            } finally {
-              connectionManager.closeConnection();
-            }
-          });
-        });
-
-        describe('with a "not contains" condition on a string field', () => {
-          it('should generate a valid SQL query', async () => {
-            expect.assertions(1);
-            const { models, sequelizeOptions } = initializeSequelize();
-            const params = _.clone(paramsBaseList);
-            params.filters = JSON.stringify({
-              field: 'username',
-              operator: 'not_contains',
-              value: 'hello',
-            });
-            try {
-              const result = await new ResourcesGetter(models.user, sequelizeOptions, params)
-                .perform();
-              expect(result[0]).toHaveLength(4);
-            } finally {
-              connectionManager.closeConnection();
-            }
-          });
-
-          it('should return the total records count', async () => {
-            expect.assertions(1);
-            const { models, sequelizeOptions } = initializeSequelize();
-            const params = _.clone(paramsBaseCount);
-            params.filters = JSON.stringify({
-              field: 'username',
-              operator: 'not_contains',
-              value: 'hello',
-            });
-            try {
-              const count = await new ResourcesGetter(models.user, sequelizeOptions, params)
-                .count();
-              expect(count).toStrictEqual(4);
-            } finally {
-              connectionManager.closeConnection();
-            }
-          });
-        });
-
-        describe('with a "starts with" condition on a string field', () => {
-          it('should generate a valid SQL query', async () => {
-            expect.assertions(1);
-            const { models, sequelizeOptions } = initializeSequelize();
-            const params = _.clone(paramsBaseList);
-            params.filters = JSON.stringify({
-              field: 'email',
-              operator: 'starts_with',
-              value: 'dinesh@',
-            });
-            try {
-              const result = await new ResourcesGetter(models.user, sequelizeOptions, params)
-                .perform();
-              expect(result[0]).toHaveLength(1);
-            } finally {
-              connectionManager.closeConnection();
-            }
-          });
-
-          it('should return the total records count', async () => {
-            expect.assertions(1);
-            const { models, sequelizeOptions } = initializeSequelize();
-            const params = _.clone(paramsBaseCount);
-            params.filters = JSON.stringify({
-              field: 'email',
-              operator: 'starts_with',
-              value: 'dinesh@',
-            });
-            try {
-              const count = await new ResourcesGetter(models.user, sequelizeOptions, params)
-                .count();
-              expect(count).toStrictEqual(1);
-            } finally {
-              connectionManager.closeConnection();
-            }
-          });
-        });
-
-        describe('with a "ends with" condition on a string field', () => {
-          it('should generate a valid SQL query for list', async () => {
-            expect.assertions(1);
-            const { models, sequelizeOptions } = initializeSequelize();
-            const params = _.clone(paramsBaseList);
-            params.filters = JSON.stringify({
-              field: 'email',
-              operator: 'ends_with',
-              value: '@piedpiper.com',
-            });
-            try {
-              const result = await new ResourcesGetter(models.user, sequelizeOptions, params)
-                .perform();
-              expect(result[0]).toHaveLength(3);
-            } finally {
-              connectionManager.closeConnection();
-            }
-          });
-
-          it('should generate a valid SQL query for count', async () => {
-            expect.assertions(1);
-            const { models, sequelizeOptions } = initializeSequelize();
-            const params = _.clone(paramsBaseCount);
-            params.filters = JSON.stringify({
-              field: 'email',
-              operator: 'ends_with',
-              value: '@piedpiper.com',
-            });
-            try {
-              const count = await new ResourcesGetter(models.user, sequelizeOptions, params)
-                .count();
-              expect(count).toStrictEqual(3);
-            } finally {
-              connectionManager.closeConnection();
-            }
-          });
-        });
-
-        describe('with a "is present" condition on a string field', () => {
-          it('should generate a valid SQL query', async () => {
-            expect.assertions(4);
-            const { models, sequelizeOptions } = initializeSequelize();
-            const params = _.clone(paramsAddressList);
-            params.filters = JSON.stringify({
-              field: 'country',
-              operator: 'present',
-              value: null,
-            });
-            try {
-              await new ResourcesGetter(models.address, sequelizeOptions, params)
-                .perform()
-                .then((result) => {
-                  _.each(result[0], (instance) => {
-                    expect(instance.dataValues.country).toBeDefined();
-                  });
-                });
-            } finally {
-              connectionManager.closeConnection();
-            }
-          });
-        });
-
-        describe('with a "is blank" condition on a string field', () => {
-          it('should generate a valid SQL query', async () => {
-            expect.assertions(1);
-            const { models, sequelizeOptions } = initializeSequelize();
-            const params = _.clone(paramsAddressList);
-            params.filters = JSON.stringify({
-              field: 'country',
-              operator: 'blank',
-              value: null,
-            });
-            try {
-              const result = await new ResourcesGetter(models.address, sequelizeOptions, params)
-                .perform();
-              expect(result[0]).toHaveLength(2);
-            } finally {
-              connectionManager.closeConnection();
-            }
-          });
-
-          it('should return the total records count', async () => {
-            expect.assertions(1);
-            const { models, sequelizeOptions } = initializeSequelize();
-            const params = _.clone(paramsAddressCount);
-            params.filters = JSON.stringify({
-              field: 'country',
-              operator: 'blank',
-              value: null,
-            });
-            try {
-              const count = await new ResourcesGetter(models.address, sequelizeOptions, params)
-                .count();
-              expect(count).toStrictEqual(2);
-            } finally {
-              connectionManager.closeConnection();
-            }
-          });
-        });
-
-        describe('with a "is blank" condition on a date field', () => {
-          it('should generate a valid SQL query', async () => {
-            expect.assertions(1);
-            const { models, sequelizeOptions } = initializeSequelize();
-            const params = _.clone(paramsAddressList);
-            params.filters = JSON.stringify({
-              field: 'archivedAt',
-              operator: 'blank',
-              value: null,
-            });
-            try {
-              const result = await new ResourcesGetter(models.address, sequelizeOptions, params)
-                .perform();
-              expect(result[0]).toHaveLength(2);
-            } finally {
-              connectionManager.closeConnection();
-            }
-          });
-
-          it('should return the total records count', async () => {
-            expect.assertions(1);
-            const { models, sequelizeOptions } = initializeSequelize();
-            const params = _.clone(paramsAddressCount);
-            params.filters = JSON.stringify({
-              field: 'archivedAt',
-              operator: 'blank',
-              value: null,
-            });
-            try {
-              const count = await new ResourcesGetter(models.address, sequelizeOptions, params)
-                .count();
-              expect(count).toStrictEqual(2);
-            } finally {
-              connectionManager.closeConnection();
-            }
-          });
-        });
-
-        describe('with a "before x hours" condition on a date field', () => {
-          it('should generate a valid SQL query', async () => {
-            expect.assertions(1);
-            const { models, sequelizeOptions } = initializeSequelize();
-            const params = _.clone(paramsBaseList);
-            params.filters = JSON.stringify({
-              field: 'createdAt',
-              operator: 'before_x_hours_ago',
-              value: 2,
-            });
-            try {
-              const result = await new ResourcesGetter(models.user, sequelizeOptions, params)
-                .perform();
-              expect(result[0]).toHaveLength(0);
-            } finally {
-              connectionManager.closeConnection();
-            }
-          });
-
-          it('should return the total records count', async () => {
-            expect.assertions(1);
-            const { models, sequelizeOptions } = initializeSequelize();
-            const params = _.clone(paramsBaseCount);
-            params.filters = JSON.stringify({
-              field: 'createdAt',
-              operator: 'before_x_hours_ago',
-              value: 2,
-            });
-            try {
-              const count = await new ResourcesGetter(models.user, sequelizeOptions, params)
-                .count();
-              expect(count).toStrictEqual(0);
-            } finally {
-              connectionManager.closeConnection();
-            }
-          });
-        });
-
-        describe('with a "after x hours" condition on a date field', () => {
-          it('should generate a valid SQL query', async () => {
-            expect.assertions(1);
-            const { models, sequelizeOptions } = initializeSequelize();
-            const params = _.clone(paramsBaseList);
-            params.filters = JSON.stringify({
-              field: 'createdAt',
-              operator: 'after_x_hours_ago',
-              value: 2,
-            });
-            try {
-              const result = await new ResourcesGetter(models.user, sequelizeOptions, params)
-                .perform();
-              expect(result[0]).toHaveLength(4);
-            } finally {
-              connectionManager.closeConnection();
-            }
-          });
-
-          it('should return the total records count', async () => {
-            expect.assertions(1);
-            const { models, sequelizeOptions } = initializeSequelize();
-            const params = _.clone(paramsBaseCount);
-            params.filters = JSON.stringify({
-              field: 'createdAt',
-              operator: 'after_x_hours_ago',
-              value: 2,
-            });
-            try {
-              const count = await new ResourcesGetter(models.user, sequelizeOptions, params)
-                .count();
-              expect(count).toStrictEqual(4);
-            } finally {
-              connectionManager.closeConnection();
-            }
-          });
-        });
-
-        describe('with complex filters conditions', () => {
-          const filters = JSON.stringify({
-            aggregator: 'and',
-            conditions: [{
-              field: 'createdAt',
-              operator: 'after_x_hours_ago',
-              value: 2,
-            }, {
-              aggregator: 'or',
-              conditions: [{
-                field: 'firstName',
-                operator: 'contains',
-                value: 'h',
-              }, {
-                field: 'lastName',
-                operator: 'starts_with',
-                value: 'Lumb',
-              }],
-            }, {
-              field: 'id',
-              operator: 'greater_than',
-              value: 12,
-            }],
-          });
-
-          it('should generate a valid SQL query', async () => {
-            expect.assertions(1);
-            const { models, sequelizeOptions } = initializeSequelize();
-            const params = _.clone(paramsBaseList);
-            params.filters = filters;
-            try {
-              const result = await new ResourcesGetter(models.user, sequelizeOptions, params)
-                .perform();
-              expect(result[0]).toHaveLength(3);
-            } finally {
-              connectionManager.closeConnection();
-            }
-          });
-
-          it('should return the total records count', async () => {
-            expect.assertions(1);
-            const { models, sequelizeOptions } = initializeSequelize();
-            const params = _.clone(paramsBaseCount);
-            params.filters = filters;
-            try {
-              const count = await new ResourcesGetter(models.user, sequelizeOptions, params)
-                .count();
-              expect(count).toStrictEqual(3);
-            } finally {
-              connectionManager.closeConnection();
-            }
-          });
-        });
-      });
-
-      describe('request on the resources getter with a filter condition and search', () => {
-        it('should generate a valid SQL query', async () => {
-          expect.assertions(1);
-          const { models, sequelizeOptions } = initializeSequelize();
-          const params = {
-            fields: {
-              user: 'id,firstName,lastName,username,password,createdAt,updatedAt,resetPasswordToken',
-            },
-            page: { number: '2', size: '50' },
-            filters: JSON.stringify({
-              field: 'username',
-              operator: 'contains',
-              value: 'hello',
-            }),
-            search: 'world',
-            timezone: 'Europe/Paris',
-          };
-          try {
-            const result = await new ResourcesGetter(models.user, sequelizeOptions, params)
-              .perform();
-            expect(result[0]).toHaveLength(0);
-          } finally {
-            connectionManager.closeConnection();
-          }
-        });
-
-        it('should return the total records count', async () => {
-          expect.assertions(1);
-          const { models, sequelizeOptions } = initializeSequelize();
-          const params = {
-            filters: JSON.stringify({
-              field: 'username',
-              operator: 'contains',
-              value: 'hello',
-            }),
-            search: 'world',
-            timezone: 'Europe/Paris',
-          };
-          try {
-            const count = await new ResourcesGetter(models.user, sequelizeOptions, params).count();
-            expect(count).toStrictEqual(0);
-          } finally {
-            connectionManager.closeConnection();
-          }
-        });
-      });
-
-      describe('request on the resources getter with an extended search with a UUID input', () => {
-        it('should generate a valid SQL query', async () => {
-          expect.assertions(1);
-          const { models, sequelizeOptions } = initializeSequelize();
-          const params = {
-            fields: {
-              address: 'line,zipCode,city,country,user',
-              user: 'id',
-            },
-            page: { number: '1', size: '10' },
-            search: '1a11dc05-4e04-4d8f-958b-0a9f23a141a3',
-            searchExtended: 1,
-            timezone: 'Europe/Paris',
-          };
-          try {
-            const result = await new ResourcesGetter(models.address, sequelizeOptions, params)
-              .perform();
-            expect(result[0]).toHaveLength(4);
-          } finally {
-            connectionManager.closeConnection();
-          }
-        });
-
-        it('should return the total records count', async () => {
-          expect.assertions(1);
-          const { models, sequelizeOptions } = initializeSequelize();
-          const params = {
-            search: '1a11dc05-4e04-4d8f-958b-0a9f23a141a3',
-            searchExtended: 1,
-            timezone: 'Europe/Paris',
-          };
-          try {
-            const count = await new ResourcesGetter(models.address, sequelizeOptions, params)
-              .count();
-            expect(count).toStrictEqual(4);
-          } finally {
-            connectionManager.closeConnection();
-          }
-        });
-      });
-
-      describe('request on the resources getter with a filter condition, search and sort combined', () => {
-        it('should generate a valid SQL query', async () => {
-          expect.assertions(1);
-          const { models, sequelizeOptions } = initializeSequelize();
-          const params = {
-            fields: {
-              user: 'id,firstName,lastName,username,password,createdAt,updatedAt,resetPasswordToken',
-            },
-            page: { number: '2', size: '50' },
-            filters: JSON.stringify({
-              field: 'username',
-              operator: 'contains',
-              value: 'hello',
-            }),
-            sort: '-id',
-            search: 'world',
-            timezone: 'Europe/Paris',
-          };
-          try {
-            const result = await new ResourcesGetter(models.user, sequelizeOptions, params)
-              .perform();
-            expect(result[0]).toHaveLength(0);
-          } finally {
-            connectionManager.closeConnection();
-          }
-        });
-
-        it('should return the total records count', async () => {
-          expect.assertions(1);
-          const { models, sequelizeOptions } = initializeSequelize();
-          const params = {
-            filters: JSON.stringify({
-              field: 'username',
-              operator: 'contains',
-              value: 'hello',
-            }),
-            search: 'world',
-            timezone: 'Europe/Paris',
-          };
-          try {
-            const count = await new ResourcesGetter(models.user, sequelizeOptions, params).count();
-            expect(count).toStrictEqual(0);
-          } finally {
-            connectionManager.closeConnection();
-          }
-        });
-      });
-
-      describe('request on the resources getter with a Live Query segment', () => {
-        it('should respond with a valid result', async () => {
-          expect.assertions(1);
-          const { models, sequelizeOptions } = initializeSequelize();
-          const params = {
-            fields: {
-              user: 'id,firstName,lastName,username,password,createdAt,updatedAt,resetPasswordToken',
-            },
-            page: { number: '1', size: '50' },
-            sort: '-id',
-            segmentQuery: 'select * from users\nwhere id in (100, 102);',
-            timezone: 'Europe/Paris',
-          };
-          try {
-            const result = await new ResourcesGetter(models.user, sequelizeOptions, params)
-              .perform();
-            expect(result[0]).toHaveLength(2);
-          } finally {
-            connectionManager.closeConnection();
-          }
-        });
-
-        it('should return the total records count', async () => {
-          expect.assertions(1);
-          const { models, sequelizeOptions } = initializeSequelize();
-          const params = {
-            segmentQuery: 'select * from users\nwhere id in (100, 102);',
-            timezone: 'Europe/Paris',
-          };
-          try {
-            const count = await new ResourcesGetter(models.user, sequelizeOptions, params).count();
-            expect(count).toStrictEqual(2);
-          } finally {
-            connectionManager.closeConnection();
-          }
-        });
-      });
-
-      describe('request on the resources getter with a smart field', () => {
-        it('should only retrieve requested fields when only DB fields are used', async () => {
-          expect.assertions(5);
-          const { models, sequelizeOptions } = initializeSequelize();
-          const params = {
-            fields: {
-              address: 'user',
-              user: 'firstName',
-            },
-            page: { number: '1' },
-            timezone: 'Europe/Paris',
-          };
-          try {
-            const result = await new ResourcesGetter(
-              models.address,
-              sequelizeOptions,
-              params,
-            ).perform();
-
-            expect(result[0]).not.toHaveLength(0);
-            expect(result[0][0]).toHaveProperty('user');
-            expect(result[0][0].user.dataValues).toHaveProperty('firstName');
-            expect(result[0][0].user.dataValues).toHaveProperty('id');
-            expect(result[0][0].user.dataValues).not.toHaveProperty('lastName');
-          } finally {
-            connectionManager.closeConnection();
-          }
-        });
-
-        it('should retrieve all fields when a smart field is requested', async () => {
-          expect.assertions(5);
-          const { models, sequelizeOptions } = initializeSequelize();
-          const params = {
-            fields: {
-              address: 'user',
-              user: 'fullName',
-            },
-            page: { number: '1' },
-            timezone: 'Europe/Paris',
-          };
-          try {
-            const result = await new ResourcesGetter(
-              models.address,
-              sequelizeOptions,
-              params,
-            ).perform();
-
-            expect(result[0]).not.toHaveLength(0);
-            expect(result[0][0]).toHaveProperty('user');
-            expect(result[0][0].user.dataValues).toHaveProperty('firstName');
-            expect(result[0][0].user.dataValues).toHaveProperty('id');
-            expect(result[0][0].user.dataValues).toHaveProperty('lastName');
-          } finally {
-            connectionManager.closeConnection();
-          }
-        });
-      });
-=======
       expect(forestExpressSequelize.ResourcesRoute).toBeDefined();
       expect(forestExpressSequelize.ResourcesRoute).toBeInstanceOf(Object);
->>>>>>> 541c52a2
     });
 
     it('should export a list of records functions', () => {
