--- conflicted
+++ resolved
@@ -1,11 +1,7 @@
 {
   "name": "forest-express-sequelize",
   "description": "Official Express/Sequelize Liana for Forest",
-<<<<<<< HEAD
   "version": "7.0.0-beta.2",
-=======
-  "version": "6.5.0",
->>>>>>> 541c52a2
   "author": "Sandro Munda <sandro@munda.me>",
   "contributors": [
     "Arnaud Besnier <arnaudibesnier@gmail.com>",
@@ -30,11 +26,7 @@
     "@babel/runtime": "7.10.1",
     "bluebird": "2.9.25",
     "core-js": "3.6.5",
-<<<<<<< HEAD
     "forest-express": "8.0.0-beta.4",
-=======
-    "forest-express": "7.7.2",
->>>>>>> 541c52a2
     "http-errors": "1.6.1",
     "lodash": "4.17.19",
     "moment": "2.19.4",
