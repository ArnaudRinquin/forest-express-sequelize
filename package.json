--- conflicted
+++ resolved
@@ -1,11 +1,7 @@
 {
   "name": "forest-express-sequelize",
   "description": "Official Express/Sequelize Liana for Forest",
-<<<<<<< HEAD
   "version": "8.0.0-beta.1",
-=======
-  "version": "7.6.0",
->>>>>>> 9eb52358
   "author": "Sandro Munda <sandro@munda.me>",
   "contributors": [
     "Arnaud Besnier <arnaudibesnier@gmail.com>",
